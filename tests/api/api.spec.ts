--- conflicted
+++ resolved
@@ -1,13 +1,7 @@
-<<<<<<< HEAD
 import { query, Builder, compile, init, Runner } from "@dataform/api";
-=======
-import { expect, assert } from "chai";
-import * as rimraf from "rimraf";
-import { query, Builder, compile, init } from "@dataform/api";
+import { BigQueryDbAdapter } from "@dataform/api/dbadapters/bigquery";
 import { utils } from "@dataform/core";
->>>>>>> 4b0a2219
 import * as protos from "@dataform/protos";
-import { BigQueryDbAdapter } from "@dataform/api/dbadapters/bigquery";
 import * as Bluebird from "bluebird";
 import { assert, config, expect } from "chai";
 import { asPlainObject, cleanSql } from "df/tests/utils";
@@ -516,7 +510,7 @@
       const graph = await compile("df/examples/redshift_operations").catch(error => error);
       expect(graph).to.not.be.an.instanceof(Error);
 
-      const gErrors = utils.validate(graph);  
+      const gErrors = utils.validate(graph);
 
       expect(gErrors)
         .to.have.property("compilationErrors")
